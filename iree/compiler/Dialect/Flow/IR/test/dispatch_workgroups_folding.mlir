--- conflicted
+++ resolved
@@ -141,15 +141,9 @@
     %arg1_capture: !flow.dispatch.tensor<readwrite:4x8xf32>
   ) {
     "test.sink"(%arg0_capture) : (!flow.dispatch.tensor<readonly:1x4xf32>) -> ()
-<<<<<<< HEAD
-    %load = flow.dispatch.tensor.load %arg1_capture : !flow.dispatch.tensor<readwrite:4x8xf32> -> tensor<4x8xf32>
-    %0 = "test.do_work"(%load) : (tensor<4x8xf32>) -> (tensor<4x8xf32>)
-    flow.dispatch.tensor.store %0, %arg1_capture : tensor<4x8xf32> -> !flow.dispatch.tensor<readwrite:4x8xf32>
-=======
     %load = flow.dispatch.tensor.load %arg1_capture, offsets=[], sizes=[], strides=[] : !flow.dispatch.tensor<readwrite:4x8xf32> -> tensor<4x8xf32>
     %0 = "test.do_work"(%load) : (tensor<4x8xf32>) -> (tensor<4x8xf32>)
     flow.dispatch.tensor.store %0, %arg1_capture, offsets=[], sizes=[], strides=[] : tensor<4x8xf32> -> !flow.dispatch.tensor<readwrite:4x8xf32>
->>>>>>> 8b707331
     flow.return
   }
   return %0 : tensor<4x8xf32>
